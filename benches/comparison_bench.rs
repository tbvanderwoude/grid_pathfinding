--- conflicted
+++ resolved
@@ -74,7 +74,6 @@
         }
     }
 }
-<<<<<<< HEAD
 fn dao_bench_astar<const ALLOW_DIAGONAL: bool>(c: &mut Criterion) {
     let bench_set = if ALLOW_DIAGONAL {
         ["dao/arena", "dao/den312d", "dao/arena2"]
@@ -89,20 +88,6 @@
         pathing_grid.generate_components();
         let solver = AstarSolver::new();
         let diag_str = if ALLOW_DIAGONAL { "8-grid" } else { "4-grid" };
-=======
-fn dao_bench_astar(c: &mut Criterion) {
-    for allow_diag in [false, true] {
-        let bench_set = ["dao/arena", "dao/den009d", "dao/den312d"];
-        for name in bench_set {
-            let (bool_grid, scenarios) = get_benchmark(name.to_owned());
-            let mut pathing_grid: PathingGrid =
-                PathingGrid::new(bool_grid.width, bool_grid.height, true);
-            pathing_grid.grid = bool_grid.clone();
-            pathing_grid.allow_diagonal_move = allow_diag;
-            pathing_grid.generate_components();
-            let solver = AstarSolver::new();
-            let diag_str = if allow_diag { "8-grid" } else { "4-grid" };
->>>>>>> 5f106cba
 
         c.bench_function(format!("{name}, A* {diag_str}").as_str(), |b| {
             b.iter(|| {
@@ -113,44 +98,35 @@
         });
     }
 }
-<<<<<<< HEAD
+fn dao_bench_dijkstra<const ALLOW_DIAGONAL: bool>(c: &mut Criterion) {
+    let bench_set = ["dao/arena", "dao/den009d", "dao/den312d"];
+    for name in bench_set {
+        let (bool_grid, scenarios) = get_benchmark(name.to_owned());
+        let mut pathing_grid: PathingGrid<ALLOW_DIAGONAL> =
+            PathingGrid::new(bool_grid.width, bool_grid.height, true);
+        pathing_grid.grid = bool_grid.clone();
+        pathing_grid.generate_components();
+        let solver = DijkstraSolver;
+        let diag_str = if ALLOW_DIAGONAL { "8-grid" } else { "4-grid" };
+
+        c.bench_function(format!("{name}, Dijkstra {diag_str}").as_str(), |b| {
+            b.iter(|| {
+                for (start, end, _) in &scenarios {
+                    black_box(solver.get_path_single_goal(&mut pathing_grid, *start, *end, false));
+                }
+            })
+        });
+    }
+}
+
 criterion_group!(
     benches,
     dao_bench,
     dao_bench_jps<false>,
     dao_bench_jps<true>,
     dao_bench_astar<false>,
-    dao_bench_astar<true>
+    dao_bench_astar<true>,
+    dao_bench_dijkstra<false>,
+    dao_bench_dijkstra<true>
 );
-=======
-fn dao_bench_dijkstra(c: &mut Criterion) {
-    for allow_diag in [false, true] {
-        let bench_set = ["dao/arena", "dao/den009d", "dao/den312d"];
-        for name in bench_set {
-            let (bool_grid, scenarios) = get_benchmark(name.to_owned());
-            let mut pathing_grid: PathingGrid =
-                PathingGrid::new(bool_grid.width, bool_grid.height, true);
-            pathing_grid.grid = bool_grid.clone();
-            pathing_grid.allow_diagonal_move = allow_diag;
-            pathing_grid.generate_components();
-            let solver = DijkstraSolver;
-            let diag_str = if allow_diag { "8-grid" } else { "4-grid" };
-
-            c.bench_function(format!("{name}, Dijkstra {diag_str}").as_str(), |b| {
-                b.iter(|| {
-                    for (start, end, _) in &scenarios {
-                        black_box(solver.get_path_single_goal(
-                            &mut pathing_grid,
-                            *start,
-                            *end,
-                            false,
-                        ));
-                    }
-                })
-            });
-        }
-    }
-}
-criterion_group!(benches, dao_bench, dao_bench_jps, dao_bench_dijkstra, dao_bench_astar);
->>>>>>> 5f106cba
 criterion_main!(benches);