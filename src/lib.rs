--- conflicted
+++ resolved
@@ -277,7 +277,6 @@
                             // Recursively expand the unforced diagonal node
                             let jump_points =
                                 self.jps_neighbours(Some(parent_node), &jumped_node, goal);
-<<<<<<< HEAD
 
                             // Extend the successors with the neighbours of the unforced node, correcting the
                             // cost to include the cost from parent_node to jumped_node
@@ -286,14 +285,6 @@
                             if DEBUG_PRINT {
                                 println!("\tJumped node: {:?}", jumped_node);
                             }
-=======
-                            // Extend the successors with the neighbours of the unforced node, correcting the
-                            // cost to include the cost from parent_node to jumped_node
-                            succ.extend(jump_points.into_iter().map(|(p, c)| (p, c + cost)));
-                        }
-                        // TODO: check if there should be an else here?
-                        {
->>>>>>> b0e08436
                             succ.push((jumped_node, cost));
                         }
                     }
@@ -466,9 +457,8 @@
                 if !self.grid.get(x, y) {
                     let parent_ix = self.grid.get_ix(x, y);
                     let point = Point::new(x as i32, y as i32);
-<<<<<<< HEAD
-
-                    let neighbours = if self.allow_diagonal_move {
+
+                    if self.allow_diagonal_move {
                         vec![
                             Point::new(point.x, point.y + 1),
                             Point::new(point.x, point.y - 1),
@@ -484,13 +474,6 @@
                             Point::new(point.x + 1, point.y),
                         ]
                     }
-=======
-                    vec![
-                        Point::new(point.x, point.y + 1),
-                        Point::new(point.x + 1, point.y),
-                        Point::new(point.x + 1, point.y + 1),
-                    ]
->>>>>>> b0e08436
                     .into_iter()
                     .filter(|p| self.grid.point_in_bounds(*p) && !self.grid.get_point(*p))
                     .for_each(|p| {
@@ -834,18 +817,10 @@
             pathing_grid.generate_components();
         }
         let start = Point::new(0, 0);
-<<<<<<< HEAD
         let goal = Point::new(1, 1);
         let path = pathing_grid.get_path_single_goal(start, goal, false);
         let path_diag = pathing_grid_diag.get_path_single_goal(start, goal, false);
         assert!(path.is_none());
         assert!(path_diag.is_some());
-=======
-        let goal_1 = Point::new(4, 4);
-        let goal_2 = Point::new(2, 2);
-        let goals = vec![&goal_1, &goal_2];
-        let (selected_goal, _) = pathing_grid.get_path_multiple_goals(start, goals).unwrap();
-        assert_eq!(selected_goal, Point::new(2, 2));
->>>>>>> b0e08436
     }
 }