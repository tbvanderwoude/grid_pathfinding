--- conflicted
+++ resolved
@@ -17,9 +17,7 @@
 itertools = "0.12"
 num-traits = "0.2"
 grid_util = "0.1.1"
-<<<<<<< HEAD
 log = "0.4"
-=======
 
 [dev-dependencies]
 criterion = { version = "0.4", features = ["html_reports"] }
@@ -27,5 +25,4 @@
 
 [[bench]]
 name = "comparison_bench"
-harness = false
->>>>>>> b0e08436
+harness = false